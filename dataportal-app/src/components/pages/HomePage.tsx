import React, { useState, useEffect, useRef } from 'react';
import { useLocation } from 'react-router-dom'
import GeneSearchForm from '@components/organisms/Gene/GeneSearchForm/GeneSearchForm';
import GenomeSearchForm from '@components/organisms/Genome/GenomeSearchForm/GenomeSearchForm';
import PyhmmerSearchForm from '@components/organisms/Pyhmmer/PyhmmerSearchForm/PyhmmerSearchForm';
import styles from "@components/pages/HomePage.module.scss";
import HomePageHeadBand from "@components/organisms/HeadBand/HomePageHeadBand";

// Import new hooks and stores
import { useFilterStore } from '../../stores/filterStore';
import { useGenomeData } from '../../hooks';
import { useTabAwareUrlSync } from '../../hooks/useTabAwareUrlSync';
import ErrorBoundary from '../shared/ErrorBoundary/ErrorBoundary';

// Define the type for each tab
interface Tab {
    id: string;
    label: string;
}

// Define the props for TabNavigation component
interface TabNavigationProps {
    tabs: Tab[];
    activeTab: string;
    onTabClick: (tabId: string) => void;
}

const TabNavigation: React.FC<TabNavigationProps> = ({ tabs, activeTab, onTabClick }) => (
    <div className={styles["tabs-container"]}>
        {tabs.map((tab) => (
            <button
                key={tab.id}
                onClick={() => onTabClick(tab.id)}
                className={`${styles.tab} ${activeTab === tab.id ? styles.active : ''}`}
            >
                {tab.label}
            </button>
        ))}
    </div>
);

const HomePage: React.FC = () => {
    const location = useLocation();
    
    // Get state from Zustand stores
    const filterStore = useFilterStore();
    
    // Use custom hooks for data management
    const genomeData = useGenomeData();
    // Note: GeneSearchForm manages its own state, so we don't need useGeneData here
    
    // Local state for UI
    const [activeTab, setActiveTab] = useState('genomes');

    // console.log('🏠 HomePage render:', {
    //     activeTab: activeTab,
    //     selectedSpecies: filterStore.selectedSpecies,
    //     selectedSpeciesLength: filterStore.selectedSpecies.length
    // });
    const hasUserSelectedTab = useRef(false);

    // Only use URL to set the initial tab
    useEffect(() => {
        const searchParams = new URLSearchParams(location.search);
        const tabFromUrl = searchParams.get('tab');
        
        if (tabFromUrl && ['genomes', 'genes', 'proteinsearch'].includes(tabFromUrl) && !hasUserSelectedTab.current) {
            setActiveTab(tabFromUrl);
        }
    }, [activeTab, location.pathname, location.search]);

    // Clean up gene viewer state when returning to home page
    useEffect(() => {
        // If we have locus_tag in URL, we're coming from gene viewer
        // Clear any gene viewer specific state
        if (location.search.includes('locus_tag')) {
            filterStore.setGeneSearchQuery('');
            filterStore.setGeneSortField('locus_tag');
            filterStore.setGeneSortOrder('asc');
            filterStore.setFacetedFilters({});
            filterStore.setFacetOperators({});
        }
    }, [location.search]);

    // URL sync for tab-aware state management
    useTabAwareUrlSync(activeTab);

    // Link data for components
    const geneLinkData = {
        template: '/genome/${strain_name}?locus_tag=${locus_tag}',
        alias: 'Browse'
    };

    const genomeLinkData = {
        template: '/genome/${strain_name}',
        alias: 'Browse'
    };

    // Tab labels
    const tabs: Tab[] = [
<<<<<<< HEAD
        { id: 'vf-tabs__section--1', label: 'Genome Search' },
        { id: 'vf-tabs__section--2', label: 'Gene Search' },
        { id: 'vf-tabs__section--3', label: 'Protein Search' }
=======
        { id: 'genomes', label: 'Genomes' },
        { id: 'genes', label: 'Genes' },
        // { id: 'proteinsearch', label: 'Protein Search' },
>>>>>>> 3dc656c4
    ];

    // Reset filters when switching tabs
    const handleTabClick = (tabId: string) => {
        if (tabId !== activeTab) {
            // Reset search queries and sorting, but preserve species selection for genes tab
            filterStore.setGenomeSearchQuery('');
            filterStore.setGenomeSortField('species');
            filterStore.setGenomeSortOrder('asc');
            filterStore.setGeneSearchQuery('');
            filterStore.setGeneSortField('locus_tag');
            filterStore.setGeneSortOrder('asc');
            filterStore.setFacetedFilters({});
            filterStore.setFacetOperators({});
            
            // Only clear species selection when switching to proteinsearch
            if (tabId === 'proteinsearch') {
                filterStore.setSelectedSpecies([]);
                filterStore.setSelectedGenomes([]);
            }
            // For genes tab, preserve species selection but clear type strains
            else if (tabId === 'genes') {
                filterStore.setSelectedTypeStrains([]);
            }
            // For genomes tab, preserve species selection
            else {
                filterStore.setSelectedTypeStrains([]);
            }
            
            // Set the new active tab
            setActiveTab(tabId);
            hasUserSelectedTab.current = true;
        }
    };

    // Error handling
    const handleError = (error: Error, errorInfo: React.ErrorInfo) => {
        console.error('HomePage error:', error, errorInfo);
        // Could send to error reporting service here
    };

    return (
        <ErrorBoundary onError={handleError}>
        <div>
                {/* Loading spinner */}
                {genomeData.loading && (
                    <div className={styles.spinnerOverlay}>
                        <div className={styles.spinner}></div>
                    </div>
                )}
                
                {/* Error display */}
                {genomeData.error && (
                    <div className={styles.errorMessage}>
                        <p>Error: {genomeData.error}</p>
                    </div>
                )}
                
            <div>
                <HomePageHeadBand
                        typeStrains={genomeData.typeStrains}
                    linkTemplate="/genome/$strain_name"
                        speciesList={genomeData.speciesList}
                        selectedSpecies={filterStore.selectedSpecies}
                        handleSpeciesSelect={genomeData.handleSpeciesSelect}
                />
            </div>

            <div className="layout-container">
                <div>
                    <TabNavigation tabs={tabs} activeTab={activeTab} onTabClick={handleTabClick} />
                        
                        {activeTab === 'genomes' && (
                            <ErrorBoundary>
                        <GenomeSearchForm
                                    searchQuery={filterStore.genomeSearchQuery}
                                    onSearchQueryChange={e => filterStore.setGenomeSearchQuery(e.target.value)}
                                    onSearchSubmit={genomeData.handleGenomeSearch}
                                    selectedSpecies={filterStore.selectedSpecies}
                                    selectedTypeStrains={filterStore.selectedTypeStrains}
                                    typeStrains={genomeData.typeStrains}
                                    onSortClick={genomeData.handleGenomeSortClick}
                                    sortField={filterStore.genomeSortField}
                                    sortOrder={filterStore.genomeSortOrder}
                                    results={genomeData.genomeResults}
                                    selectedGenomes={genomeData.selectedGenomes}
                                    onToggleGenomeSelect={genomeData.handleToggleGenomeSelect}
                                    handleTypeStrainToggle={genomeData.handleTypeStrainToggle}
                                    handleRemoveGenome={genomeData.handleRemoveGenome}
                            linkData={genomeLinkData}
                                    setLoading={genomeData.setLoading}
                        />
                            </ErrorBoundary>
                    )}

                        {activeTab === 'genes' && (
                            <ErrorBoundary>
                        <GeneSearchForm
                                    searchQuery={filterStore.geneSearchQuery}
                                    onSearchQueryChange={e => filterStore.setGeneSearchQuery(e.target.value)}
                                    onSearchSubmit={() => {}} 
                                    selectedSpecies={filterStore.selectedSpecies}
                                    selectedGenomes={filterStore.selectedGenomes} 
                                    results={[]} // GeneSearchForm manages its own results
                                    onSortClick={(field, order) => {
                                        filterStore.setGeneSortField(field);
                                        filterStore.setGeneSortOrder(order);
                                    }}
                                    sortField={filterStore.geneSortField}
                                    sortOrder={filterStore.geneSortOrder}
                            linkData={geneLinkData}
                                    handleRemoveGenome={() => {}} // GeneSearchForm manages its own genome removal
                                    setLoading={() => {}} // GeneSearchForm manages its own loading state
                        />
                            </ErrorBoundary>
                    )}
                        
                        {activeTab === 'proteinsearch' && (
                            <ErrorBoundary>
                        <PyhmmerSearchForm />
                            </ErrorBoundary>
                    )}
                    </div>
                </div>
            </div>
        </ErrorBoundary>
    );
};

export default HomePage;<|MERGE_RESOLUTION|>--- conflicted
+++ resolved
@@ -41,14 +41,14 @@
 
 const HomePage: React.FC = () => {
     const location = useLocation();
-    
+
     // Get state from Zustand stores
     const filterStore = useFilterStore();
-    
+
     // Use custom hooks for data management
     const genomeData = useGenomeData();
     // Note: GeneSearchForm manages its own state, so we don't need useGeneData here
-    
+
     // Local state for UI
     const [activeTab, setActiveTab] = useState('genomes');
 
@@ -63,7 +63,7 @@
     useEffect(() => {
         const searchParams = new URLSearchParams(location.search);
         const tabFromUrl = searchParams.get('tab');
-        
+
         if (tabFromUrl && ['genomes', 'genes', 'proteinsearch'].includes(tabFromUrl) && !hasUserSelectedTab.current) {
             setActiveTab(tabFromUrl);
         }
@@ -98,15 +98,9 @@
 
     // Tab labels
     const tabs: Tab[] = [
-<<<<<<< HEAD
-        { id: 'vf-tabs__section--1', label: 'Genome Search' },
-        { id: 'vf-tabs__section--2', label: 'Gene Search' },
-        { id: 'vf-tabs__section--3', label: 'Protein Search' }
-=======
         { id: 'genomes', label: 'Genomes' },
         { id: 'genes', label: 'Genes' },
         // { id: 'proteinsearch', label: 'Protein Search' },
->>>>>>> 3dc656c4
     ];
 
     // Reset filters when switching tabs
@@ -121,7 +115,7 @@
             filterStore.setGeneSortOrder('asc');
             filterStore.setFacetedFilters({});
             filterStore.setFacetOperators({});
-            
+
             // Only clear species selection when switching to proteinsearch
             if (tabId === 'proteinsearch') {
                 filterStore.setSelectedSpecies([]);
@@ -135,7 +129,7 @@
             else {
                 filterStore.setSelectedTypeStrains([]);
             }
-            
+
             // Set the new active tab
             setActiveTab(tabId);
             hasUserSelectedTab.current = true;
@@ -157,14 +151,14 @@
                         <div className={styles.spinner}></div>
                     </div>
                 )}
-                
+
                 {/* Error display */}
                 {genomeData.error && (
                     <div className={styles.errorMessage}>
                         <p>Error: {genomeData.error}</p>
                     </div>
                 )}
-                
+
             <div>
                 <HomePageHeadBand
                         typeStrains={genomeData.typeStrains}
@@ -178,7 +172,7 @@
             <div className="layout-container">
                 <div>
                     <TabNavigation tabs={tabs} activeTab={activeTab} onTabClick={handleTabClick} />
-                        
+
                         {activeTab === 'genomes' && (
                             <ErrorBoundary>
                         <GenomeSearchForm
@@ -207,9 +201,9 @@
                         <GeneSearchForm
                                     searchQuery={filterStore.geneSearchQuery}
                                     onSearchQueryChange={e => filterStore.setGeneSearchQuery(e.target.value)}
-                                    onSearchSubmit={() => {}} 
+                                    onSearchSubmit={() => {}}
                                     selectedSpecies={filterStore.selectedSpecies}
-                                    selectedGenomes={filterStore.selectedGenomes} 
+                                    selectedGenomes={filterStore.selectedGenomes}
                                     results={[]} // GeneSearchForm manages its own results
                                     onSortClick={(field, order) => {
                                         filterStore.setGeneSortField(field);
@@ -223,7 +217,7 @@
                         />
                             </ErrorBoundary>
                     )}
-                        
+
                         {activeTab === 'proteinsearch' && (
                             <ErrorBoundary>
                         <PyhmmerSearchForm />
