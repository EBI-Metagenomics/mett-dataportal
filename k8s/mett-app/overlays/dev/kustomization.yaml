--- conflicted
+++ resolved
@@ -14,12 +14,6 @@
 
 images:
   - name: quay.io/microbiome-informatics/mett-dataportal-api
-<<<<<<< HEAD
-    newTag: v0.0.151d
-  - name: quay.io/microbiome-informatics/mett-dataportal-react-app
-    newTag: v0.0.151d
-=======
     newTag: v0.0.152
   - name: quay.io/microbiome-informatics/mett-dataportal-react-app
-    newTag: v0.0.152
->>>>>>> 97bf0e23
+    newTag: v0.0.152