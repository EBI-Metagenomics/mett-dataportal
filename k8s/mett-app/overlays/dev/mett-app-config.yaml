--- conflicted
+++ resolved
@@ -1,11 +1,7 @@
 apiVersion: v1
 kind: ConfigMap
 metadata:
-<<<<<<< HEAD
-  name: mett-app-config-test
-=======
   name: mett-app-config-dev
->>>>>>> 0a740102
   namespace: mett-dataportal-hl-dev
 data:
   DJANGO_DEBUG: "False"
