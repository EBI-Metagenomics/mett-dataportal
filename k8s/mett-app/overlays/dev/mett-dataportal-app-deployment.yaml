apiVersion: apps/v1
kind: Deployment
metadata:
<<<<<<< HEAD
  name: mett-dataportal-react-app-dev
=======
  name: mett-dataportal-app-dev
>>>>>>> 97bf0e23
  namespace: mett-dataportal-hl-dev
  labels:
    app: mett-dataportal-app-dev
spec:
  replicas: 1
  selector:
    matchLabels:
      app: mett-dataportal-app-dev
  template:
    metadata:
      labels:
        app: mett-dataportal-app-dev
    spec:
      containers:
        - image: quay.io/microbiome-informatics/mett-dataportal-react-app:v0.0.145
          imagePullPolicy: Always
          name: mett-dataportal-app-dev
          env:
            - name: VITE_API_BASE_URL
              valueFrom:
                configMapKeyRef:
                  name: mett-app-config-dev
                  key: VITE_API_BASE_URL
            - name: VITE_ENA_BASE_URL
              valueFrom:
                configMapKeyRef:
                  name: mett-app-config-dev
                  key: VITE_ENA_BASE_URL
            - name: VITE_ASSEMBLY_INDEXES_PATH
              valueFrom:
                configMapKeyRef:
                  name: mett-app-config-dev
                  key: VITE_ASSEMBLY_INDEXES_PATH
            - name: VITE_GFF_INDEXES_PATH
              valueFrom:
                configMapKeyRef:
                  name: mett-app-config-dev
                  key: VITE_GFF_INDEXES_PATH
            - name: VITE_BACINTERACTOME_SHINY_APP_URL
              valueFrom:
                configMapKeyRef:
                  name: mett-app-config-dev
                  key: VITE_BACINTERACTOME_SHINY_APP_URL
          ports:
            - containerPort: 80
              name: react-app
          livenessProbe:
            httpGet:
              path: /
              port: 80
            initialDelaySeconds: 20
            periodSeconds: 300
            successThreshold: 1
            failureThreshold: 3
      imagePullSecrets:
        - name: quay-pull-secret

---

apiVersion: v1
kind: Service
metadata:
<<<<<<< HEAD
  name: mett-dataportal-react-app-svc-dev
=======
  name: mett-dataportal-app-dev-svc
>>>>>>> 97bf0e23
  namespace: mett-dataportal-hl-dev
  labels:
    app: mett-dataportal-app-dev
spec:
  type: NodePort
  selector:
    app: mett-dataportal-app-dev
  ports:
    - port: 80
      targetPort: 80
      nodePort: 31028<|MERGE_RESOLUTION|>--- conflicted
+++ resolved
@@ -1,11 +1,7 @@
 apiVersion: apps/v1
 kind: Deployment
 metadata:
-<<<<<<< HEAD
-  name: mett-dataportal-react-app-dev
-=======
   name: mett-dataportal-app-dev
->>>>>>> 97bf0e23
   namespace: mett-dataportal-hl-dev
   labels:
     app: mett-dataportal-app-dev
@@ -68,11 +64,7 @@
 apiVersion: v1
 kind: Service
 metadata:
-<<<<<<< HEAD
-  name: mett-dataportal-react-app-svc-dev
-=======
   name: mett-dataportal-app-dev-svc
->>>>>>> 97bf0e23
   namespace: mett-dataportal-hl-dev
   labels:
     app: mett-dataportal-app-dev
