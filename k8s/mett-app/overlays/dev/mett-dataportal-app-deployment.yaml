apiVersion: apps/v1
kind: Deployment
metadata:
  name: mett-dataportal-react-app-dev
  namespace: mett-dataportal-hl-dev
  labels:
    app: mett-dataportal-react-app-dev
spec:
  replicas: 1
  selector:
    matchLabels:
      app: mett-dataportal-react-app-dev
  template:
    metadata:
      labels:
        app: mett-dataportal-react-app-dev
    spec:
      containers:
        - name: test-dataportal-react-app-dev
          image: quay.io/microbiome-informatics/mett-dataportal-react-app
          imagePullPolicy: Always
<<<<<<< HEAD
=======
          name: mett-dataportal-react-app-dev
>>>>>>> 0a740102
          env:
            - name: REACT_APP_API_BASE_URL
              valueFrom:
                configMapKeyRef:
<<<<<<< HEAD
                  name: mett-app-config-test
=======
                  name: mett-app-config-dev
>>>>>>> 0a740102
                  key: REACT_APP_API_BASE_URL
            - name: REACT_APP_ENA_BASE_URL
              valueFrom:
                configMapKeyRef:
<<<<<<< HEAD
                  name: mett-app-config-test
=======
                  name: mett-app-config-dev
>>>>>>> 0a740102
                  key: REACT_APP_ENA_BASE_URL
            - name: REACT_APP_ASSEMBLY_INDEXES_PATH
              valueFrom:
                configMapKeyRef:
<<<<<<< HEAD
                  name: mett-app-config-test
=======
                  name: mett-app-config-dev
>>>>>>> 0a740102
                  key: REACT_APP_ASSEMBLY_INDEXES_PATH
            - name: REACT_APP_GFF_INDEXES_PATH
              valueFrom:
                configMapKeyRef:
<<<<<<< HEAD
                  name: mett-app-config-test
=======
                  name: mett-app-config-dev
>>>>>>> 0a740102
                  key: REACT_APP_GFF_INDEXES_PATH
            - name: REACT_APP_BACINTERACTOME_SHINY_APP_URL
              valueFrom:
                configMapKeyRef:
<<<<<<< HEAD
                  name: mett-app-config-test
=======
                  name: mett-app-config-dev
>>>>>>> 0a740102
                  key: REACT_APP_BACINTERACTOME_SHINY_APP_URL
          ports:
            - containerPort: 80
              name: react-app
          livenessProbe:
            httpGet:
              path: /
              port: 80
            initialDelaySeconds: 20
            periodSeconds: 300
            successThreshold: 1
            failureThreshold: 3
      imagePullSecrets:
        - name: quay-pull-secret

---

apiVersion: v1
kind: Service
metadata:
  name: mett-dataportal-react-app-svc-dev
  namespace: mett-dataportal-hl-dev
  labels:
    app: mett-dataportal-react-app-dev
spec:
  type: NodePort
  selector:
    app: mett-dataportal-react-app-dev
  ports:
    - port: 80
      targetPort: 80
      nodePort: 31028<|MERGE_RESOLUTION|>--- conflicted
+++ resolved
@@ -16,58 +16,34 @@
         app: mett-dataportal-react-app-dev
     spec:
       containers:
-        - name: test-dataportal-react-app-dev
-          image: quay.io/microbiome-informatics/mett-dataportal-react-app
+        - image: quay.io/microbiome-informatics/mett-dataportal-react-app:v0.0.145
           imagePullPolicy: Always
-<<<<<<< HEAD
-=======
           name: mett-dataportal-react-app-dev
->>>>>>> 0a740102
           env:
             - name: REACT_APP_API_BASE_URL
               valueFrom:
                 configMapKeyRef:
-<<<<<<< HEAD
-                  name: mett-app-config-test
-=======
                   name: mett-app-config-dev
->>>>>>> 0a740102
                   key: REACT_APP_API_BASE_URL
             - name: REACT_APP_ENA_BASE_URL
               valueFrom:
                 configMapKeyRef:
-<<<<<<< HEAD
-                  name: mett-app-config-test
-=======
                   name: mett-app-config-dev
->>>>>>> 0a740102
                   key: REACT_APP_ENA_BASE_URL
             - name: REACT_APP_ASSEMBLY_INDEXES_PATH
               valueFrom:
                 configMapKeyRef:
-<<<<<<< HEAD
-                  name: mett-app-config-test
-=======
                   name: mett-app-config-dev
->>>>>>> 0a740102
                   key: REACT_APP_ASSEMBLY_INDEXES_PATH
             - name: REACT_APP_GFF_INDEXES_PATH
               valueFrom:
                 configMapKeyRef:
-<<<<<<< HEAD
-                  name: mett-app-config-test
-=======
                   name: mett-app-config-dev
->>>>>>> 0a740102
                   key: REACT_APP_GFF_INDEXES_PATH
             - name: REACT_APP_BACINTERACTOME_SHINY_APP_URL
               valueFrom:
                 configMapKeyRef:
-<<<<<<< HEAD
-                  name: mett-app-config-test
-=======
                   name: mett-app-config-dev
->>>>>>> 0a740102
                   key: REACT_APP_BACINTERACTOME_SHINY_APP_URL
           ports:
             - containerPort: 80
