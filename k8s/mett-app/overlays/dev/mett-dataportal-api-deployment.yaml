--- conflicted
+++ resolved
@@ -19,15 +19,11 @@
         runAsUser: 7123
         runAsGroup: 1347
       containers:
-        - name: test-dataportal-api-dev
+        - name: mett-dataportal-api-dev
           image: quay.io/microbiome-informatics/mett-dataportal-api
           imagePullPolicy: Always
-<<<<<<< HEAD
           command: ["python"]
           args: ["manage.py", "runserver", "0.0.0.0:8000"]
-=======
-          name: mett-dataportal-api-dev
->>>>>>> 0a740102
           env:
             # Database configuration
             - name: DATAPORTAL_DB_HOST
@@ -85,66 +81,42 @@
             - name: DJANGO_DEBUG
               valueFrom:
                 configMapKeyRef:
-<<<<<<< HEAD
-                  name: mett-app-config-test
-=======
                   name: mett-app-config-dev
->>>>>>> 0a740102
                   key: DJANGO_DEBUG
             - name: TIME_ZONE
               valueFrom:
                 configMapKeyRef:
-<<<<<<< HEAD
-                  name: mett-app-config-test
-=======
                   name: mett-app-config-dev
->>>>>>> 0a740102
                   key: TIME_ZONE
             - name: ALLOWED_HOSTS
               valueFrom:
                 configMapKeyRef:
-<<<<<<< HEAD
-                  name: mett-app-config-test
-=======
                   name: mett-app-config-dev
->>>>>>> 0a740102
                   key: ALLOWED_HOSTS
             - name: DATA_PORTAL_URL
               valueFrom:
                 configMapKeyRef:
-<<<<<<< HEAD
-                  name: mett-app-config-test
-=======
                   name: mett-app-config-dev
->>>>>>> 0a740102
                   key: DATA_PORTAL_URL
             - name: ASSEMBLY_FTP_PATH
               valueFrom:
                 configMapKeyRef:
-<<<<<<< HEAD
-                  name: mett-app-config-test
-=======
                   name: mett-app-config-dev
->>>>>>> 0a740102
                   key: ASSEMBLY_FTP_PATH
             - name: GFF_FTP_PATH
               valueFrom:
                 configMapKeyRef:
-<<<<<<< HEAD
-                  name: mett-app-config-test
-=======
                   name: mett-app-config-dev
->>>>>>> 0a740102
                   key: GFF_FTP_PATH
             - name: CELERY_BROKER_URL
               valueFrom:
                 configMapKeyRef:
-                  name: mett-app-config-test
+                  name: mett-app-config-dev
                   key: CELERY_BROKER_URL
             - name: CELERY_RESULT_BACKEND
               valueFrom:
                 configMapKeyRef:
-                  name: mett-app-config-test
+                  name: mett-app-config-dev
                   key: CELERY_RESULT_BACKEND
           resources:
             requests:
