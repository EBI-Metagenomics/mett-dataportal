apiVersion: apps/v1
kind: Deployment
metadata:
  name: mett-dataportal-api-dev
  namespace: mett-dataportal-hl-dev
  labels:
    app: mett-dataportal-api-dev
spec:
  replicas: 1
  selector:
    matchLabels:
      app: mett-dataportal-api-dev
  template:
    metadata:
      labels:
        app: mett-dataportal-api-dev
    spec:
      securityContext:
        runAsUser: 7123
        runAsGroup: 1347
      containers:
        - name: mett-dataportal-api-dev
          image: quay.io/microbiome-informatics/mett-dataportal-api
          imagePullPolicy: Always
          command: ["python"]
          args: ["manage.py", "runserver", "0.0.0.0:8000"]
          env:
            # Database configuration
            - name: DATAPORTAL_DB_HOST
              valueFrom:
                configMapKeyRef:
                  name: mett-postgres-config-dev
                  key: DATAPORTAL_DB_HOST
            - name: DATAPORTAL_DB_PORT
              valueFrom:
                configMapKeyRef:
                  name: mett-postgres-config-dev
                  key: DATAPORTAL_DB_PORT
            - name: DATAPORTAL_DB
              valueFrom:
                configMapKeyRef:
                  name: mett-postgres-config-dev
                  key: DATAPORTAL_DB
            - name: DATAPORTAL_DB_USER
              valueFrom:
                configMapKeyRef:
                  name: mett-postgres-config-dev
                  key: DATAPORTAL_DB_USER
            - name: DATAPORTAL_DB_PASSWORD
              valueFrom:
                secretKeyRef:
                  name: mett-postgres-secret-dev
                  key: DATAPORTAL_DB_PASSWORD
            # Elasticsearch configuration
            - name: ES_HOST
              valueFrom:
                configMapKeyRef:
                  name: mett-elasticsearch-config-dev
                  key: ES_HOST
            - name: ES_TIMEOUT
              valueFrom:
                configMapKeyRef:
                  name: mett-elasticsearch-config-dev
                  key: ES_TIMEOUT
            - name: ES_MAX_RETRIES
              valueFrom:
                configMapKeyRef:
                  name: mett-elasticsearch-config-dev
                  key: ES_MAX_RETRIES
            - name: ES_USER
              valueFrom:
                secretKeyRef:
                  name: mett-elasticsearch-credentials-dev
                  key: ELASTIC_USERNAME
            - name: ES_PASSWORD
              valueFrom:
                secretKeyRef:
                  name: mett-elasticsearch-credentials-dev
                  key: ELASTIC_PASSWORD
            # Application-specific environment variables
            - name: DJANGO_DEBUG
              valueFrom:
                configMapKeyRef:
                  name: mett-app-config-dev
                  key: DJANGO_DEBUG
            - name: TIME_ZONE
              valueFrom:
                configMapKeyRef:
                  name: mett-app-config-dev
                  key: TIME_ZONE
            - name: ALLOWED_HOSTS
              valueFrom:
                configMapKeyRef:
                  name: mett-app-config-dev
                  key: ALLOWED_HOSTS
            - name: DATA_PORTAL_URL
              valueFrom:
                configMapKeyRef:
                  name: mett-app-config-dev
                  key: DATA_PORTAL_URL
            - name: ASSEMBLY_FTP_PATH
              valueFrom:
                configMapKeyRef:
                  name: mett-app-config-dev
                  key: ASSEMBLY_FTP_PATH
            - name: GFF_FTP_PATH
              valueFrom:
                configMapKeyRef:
                  name: mett-app-config-dev
                  key: GFF_FTP_PATH
            - name: CELERY_BROKER_URL
              valueFrom:
                configMapKeyRef:
                  name: mett-app-config-dev
                  key: CELERY_BROKER_URL
            - name: CELERY_RESULT_BACKEND
              valueFrom:
                configMapKeyRef:
                  name: mett-app-config-dev
                  key: CELERY_RESULT_BACKEND
            - name: ENABLE_PYHMMER_SEARCH
              valueFrom:
                configMapKeyRef:
                  name: mett-app-config-dev
                  key: ENABLE_PYHMMER_SEARCH
          resources:
            requests:
              memory: "4Gi"
              cpu: "3"
            limits:
              memory: "8Gi"
              cpu: "4"
          ports:
            - containerPort: 8000
          livenessProbe:
            httpGet:
              path: /api/health
              port: 8000
              scheme: HTTP
              httpHeaders:
                - name: Host
                  value: 127.0.0.1
            initialDelaySeconds: 20
            periodSeconds: 300
            successThreshold: 1
            failureThreshold: 3
      imagePullSecrets:
        - name: quay-pull-secret

---

apiVersion: v1
kind: Service
metadata:
<<<<<<< HEAD
  name: mett-dataportal-api-svc-dev
=======
  name: mett-dataportal-api-dev-svc
>>>>>>> 97bf0e23
  namespace: mett-dataportal-hl-dev
  labels:
    app: mett-dataportal-api-dev
spec:
  type: NodePort
  selector:
    app: mett-dataportal-api-dev
  ports:
    - port: 8000
      targetPort: 8000
      nodePort: 31027<|MERGE_RESOLUTION|>--- conflicted
+++ resolved
@@ -152,11 +152,7 @@
 apiVersion: v1
 kind: Service
 metadata:
-<<<<<<< HEAD
-  name: mett-dataportal-api-svc-dev
-=======
   name: mett-dataportal-api-dev-svc
->>>>>>> 97bf0e23
   namespace: mett-dataportal-hl-dev
   labels:
     app: mett-dataportal-api-dev
