apiVersion: apps/v1
kind: Deployment
metadata:
  name: mett-dataportal-api
  namespace: mett-dataportal-hl
  labels:
    app: mett-dataportal-api
spec:
  replicas: 1
  selector:
    matchLabels:
      app: mett-dataportal-api
  template:
    metadata:
      labels:
        app: mett-dataportal-api
      annotations:
        prometheus.io/scrape: "true"
        prometheus.io/path: /metrics
        prometheus.io/port: "8000"
    spec:
      securityContext:
        runAsUser: 7123
        runAsGroup: 1347
      containers:
        - image: quay.io/microbiome-informatics/mett-dataportal-api
          imagePullPolicy: Always
<<<<<<< HEAD
          name: mett-dataportal-api-dev
          command: ["python"]
          args: ["manage.py", "runserver", "0.0.0.0:8000"]
=======
          name: mett-dataportal-api
>>>>>>> 0a740102
          env:
            # Database configuration
            - name: DATAPORTAL_DB_HOST
              valueFrom:
                configMapKeyRef:
                  name: mett-postgres-config
                  key: DATAPORTAL_DB_HOST
            - name: DATAPORTAL_DB_PORT
              valueFrom:
                configMapKeyRef:
                  name: mett-postgres-config
                  key: DATAPORTAL_DB_PORT
            - name: DATAPORTAL_DB
              valueFrom:
                configMapKeyRef:
                  name: mett-postgres-config
                  key: DATAPORTAL_DB
            - name: DATAPORTAL_DB_USER
              valueFrom:
                configMapKeyRef:
                  name: mett-postgres-config
                  key: DATAPORTAL_DB_USER
            - name: DATAPORTAL_DB_PASSWORD
              valueFrom:
                secretKeyRef:
                  name: mett-postgres-secret
                  key: DATAPORTAL_DB_PASSWORD
            # Elasticsearch configuration
            - name: ES_HOST
              valueFrom:
                configMapKeyRef:
                  name: mett-elasticsearch-config
                  key: ES_HOST
            - name: ES_TIMEOUT
              valueFrom:
                configMapKeyRef:
                  name: mett-elasticsearch-config
                  key: ES_TIMEOUT
            - name: ES_MAX_RETRIES
              valueFrom:
                configMapKeyRef:
                  name: mett-elasticsearch-config
                  key: ES_MAX_RETRIES
            - name: ES_USER
              valueFrom:
                secretKeyRef:
                  name: mett-elasticsearch-credentials
                  key: ELASTIC_USERNAME
            - name: ES_PASSWORD
              valueFrom:
                secretKeyRef:
                  name: mett-elasticsearch-credentials
                  key: ELASTIC_PASSWORD

            # Application-specific environment variables
            - name: DJANGO_DEBUG
              valueFrom:
                configMapKeyRef:
                  name: mett-app-config
                  key: DJANGO_DEBUG
            - name: TIME_ZONE
              valueFrom:
                configMapKeyRef:
                  name: mett-app-config
                  key: TIME_ZONE
            - name: ALLOWED_HOSTS
              valueFrom:
                configMapKeyRef:
                  name: mett-app-config
                  key: ALLOWED_HOSTS
            - name: DATA_PORTAL_URL
              valueFrom:
                configMapKeyRef:
                  name: mett-app-config
                  key: DATA_PORTAL_URL
            - name: ASSEMBLY_FTP_PATH
              valueFrom:
                configMapKeyRef:
                  name: mett-app-config
                  key: ASSEMBLY_FTP_PATH
            - name: GFF_FTP_PATH
              valueFrom:
                configMapKeyRef:
                  name: mett-app-config
                  key: GFF_FTP_PATH
            - name: CELERY_BROKER_URL
              valueFrom:
                configMapKeyRef:
                  name: mett-app-config-dev
                  key: CELERY_BROKER_URL
            - name: CELERY_RESULT_BACKEND
              valueFrom:
                configMapKeyRef:
                  name: mett-app-config-dev
                  key: CELERY_RESULT_BACKEND
          resources:
            requests:
              memory: "4Gi"
              cpu: "3"
            limits:
              memory: "8Gi"
              cpu: "4"
          ports:
            - containerPort: 8000
              name: gunicorn
          livenessProbe:
            httpGet:
              path: /api/health
              port: 8000
              scheme: HTTP
              httpHeaders:
                - name: Host
                  value: 127.0.0.1
            initialDelaySeconds: 20
            periodSeconds: 300
            successThreshold: 1
            failureThreshold: 3
      imagePullSecrets:
        - name: quay-pull-secret

---

apiVersion: v1
kind: Service
metadata:
  name: mett-dataportal-api-svc
  namespace: mett-dataportal-hl
  labels:
    app: mett-dataportal-api
spec:
  type: NodePort
  selector:
    app: mett-dataportal-api
  ports:
    - port: 8000
      targetPort: 8000
      nodePort: 31025<|MERGE_RESOLUTION|>--- conflicted
+++ resolved
@@ -25,13 +25,9 @@
       containers:
         - image: quay.io/microbiome-informatics/mett-dataportal-api
           imagePullPolicy: Always
-<<<<<<< HEAD
-          name: mett-dataportal-api-dev
+          name: mett-dataportal-api
           command: ["python"]
           args: ["manage.py", "runserver", "0.0.0.0:8000"]
-=======
-          name: mett-dataportal-api
->>>>>>> 0a740102
           env:
             # Database configuration
             - name: DATAPORTAL_DB_HOST
@@ -120,12 +116,12 @@
             - name: CELERY_BROKER_URL
               valueFrom:
                 configMapKeyRef:
-                  name: mett-app-config-dev
+                  name: mett-app-config
                   key: CELERY_BROKER_URL
             - name: CELERY_RESULT_BACKEND
               valueFrom:
                 configMapKeyRef:
-                  name: mett-app-config-dev
+                  name: mett-app-config
                   key: CELERY_RESULT_BACKEND
           resources:
             requests:
