import logging
from typing import Optional

from ninja import Router, Query, Path

from dataportal.api.core.gene_endpoints import gene_router
from dataportal.authentication import RoleBasedJWTAuth, APIRoles
from dataportal.schema.experimental.essentiality_schemas import EssentialitySearchQuerySchema
from dataportal.schema.response_schemas import SuccessResponseSchema, create_success_response
from dataportal.services.experimental.essentiality_service import EssentialityService
from dataportal.utils.errors import raise_not_found_error, raise_internal_server_error, raise_validation_error
from dataportal.utils.exceptions import GeneNotFoundError, ServiceError
from dataportal.utils.response_wrappers import wrap_success_response
from dataportal.utils.utils import split_comma_param

logger = logging.getLogger(__name__)

essentiality_service = EssentialityService()

ROUTER_ESSENTIALITY = "Essentiality"
essentiality_router = Router(tags=[ROUTER_ESSENTIALITY])


@gene_router.get(
    "/{locus_tag}/essentiality",
    response=SuccessResponseSchema,
    summary="Get essentiality data for a gene",
    description=(
        "Retrieves essentiality data for a specific gene using its locus tag or UniProt ID. "
        "Returns basic gene information along with essentiality data including TnSeq metrics, "
        "essentiality calls, and experimental conditions."
    ),
<<<<<<< HEAD
=======
    auth=RoleBasedJWTAuth(required_roles=[APIRoles.ESSENTIALITY]),
    include_in_schema=False,
>>>>>>> 978501e9
)
@wrap_success_response
async def get_essentiality_by_gene(
    request,
    locus_tag: str = Path(..., description="Gene locus tag or UniProt ID"),
):
    """Get essentiality data for a specific gene."""
    try:
        result = await essentiality_service.get_by_id(locus_tag)
        
        if not result.essentiality_data or len(result.essentiality_data) == 0:
            return create_success_response(
                data=result,
                message=f"No essentiality data found for gene {locus_tag}"
            )
        
        return create_success_response(
            data=result,
            message=f"Essentiality data for gene {locus_tag} retrieved successfully"
        )
    except GeneNotFoundError as e:
        logger.error(f"Gene not found: {locus_tag}")
        raise_not_found_error(
            f"Gene with identifier '{locus_tag}' not found",
            error_code="GENE_NOT_FOUND"
        )
    except ServiceError as e:
        logger.error(f"Service error: {e}")
        raise_internal_server_error(f"Failed to fetch essentiality data for '{locus_tag}'")


@essentiality_router.get(
    "/search",
    response=SuccessResponseSchema,
    summary="Search essentiality data with filters",
    description=(
        "Search for essentiality data across genes with optional filters. "
        "Supports identifier-based search and discovery mode (filter-only queries)."
    ),
<<<<<<< HEAD
=======
    auth=RoleBasedJWTAuth(required_roles=[APIRoles.ESSENTIALITY]),
    include_in_schema=False,
>>>>>>> 978501e9
)
@wrap_success_response
async def search_essentiality(
    request,
    query: EssentialitySearchQuerySchema = Query(...),
):
    """Search for essentiality data by identifiers and/or filters."""
    try:
        locus_tags = split_comma_param(query.locus_tags) if query.locus_tags else []
        uniprot_ids = split_comma_param(query.uniprot_ids) if query.uniprot_ids else []
        
        has_identifiers = locus_tags or uniprot_ids
        has_filters = any([
            query.essentiality_call,
            query.experimental_condition,
            query.min_tas_in_locus,
            query.min_tas_hit,
            query.element
        ])
        
        if not has_identifiers and not has_filters:
            raise_validation_error(
                "At least one search criterion must be provided: "
                "locus_tags, uniprot_ids, or filter parameters"
            )
        
        total_identifiers = len(locus_tags) + len(uniprot_ids)
        if total_identifiers > 1000:
            raise_validation_error("Maximum 1000 total identifiers allowed per search request")
        
        results = await essentiality_service.search_with_filters(
            locus_tags=locus_tags,
            uniprot_ids=uniprot_ids,
            essentiality_call=query.essentiality_call,
            experimental_condition=query.experimental_condition,
            min_tas_in_locus=query.min_tas_in_locus,
            min_tas_hit=query.min_tas_hit,
            element=query.element,
        )
        
        return create_success_response(
            data=results,
            message=f"Found {len(results)} genes with essentiality data"
        )
    except ServiceError as e:
        logger.error(f"Service error in essentiality search: {e}")
        raise_internal_server_error(f"Failed to search essentiality data: {str(e)}")
<|MERGE_RESOLUTION|>--- conflicted
+++ resolved
@@ -1,5 +1,4 @@
 import logging
-from typing import Optional
 
 from ninja import Router, Query, Path
 
@@ -8,7 +7,11 @@
 from dataportal.schema.experimental.essentiality_schemas import EssentialitySearchQuerySchema
 from dataportal.schema.response_schemas import SuccessResponseSchema, create_success_response
 from dataportal.services.experimental.essentiality_service import EssentialityService
-from dataportal.utils.errors import raise_not_found_error, raise_internal_server_error, raise_validation_error
+from dataportal.utils.errors import (
+    raise_not_found_error,
+    raise_internal_server_error,
+    raise_validation_error,
+)
 from dataportal.utils.exceptions import GeneNotFoundError, ServiceError
 from dataportal.utils.response_wrappers import wrap_success_response
 from dataportal.utils.utils import split_comma_param
@@ -30,11 +33,7 @@
         "Returns basic gene information along with essentiality data including TnSeq metrics, "
         "essentiality calls, and experimental conditions."
     ),
-<<<<<<< HEAD
-=======
     auth=RoleBasedJWTAuth(required_roles=[APIRoles.ESSENTIALITY]),
-    include_in_schema=False,
->>>>>>> 978501e9
 )
 @wrap_success_response
 async def get_essentiality_by_gene(
@@ -44,22 +43,19 @@
     """Get essentiality data for a specific gene."""
     try:
         result = await essentiality_service.get_by_id(locus_tag)
-        
+
         if not result.essentiality_data or len(result.essentiality_data) == 0:
             return create_success_response(
-                data=result,
-                message=f"No essentiality data found for gene {locus_tag}"
+                data=result, message=f"No essentiality data found for gene {locus_tag}"
             )
-        
+
         return create_success_response(
-            data=result,
-            message=f"Essentiality data for gene {locus_tag} retrieved successfully"
+            data=result, message=f"Essentiality data for gene {locus_tag} retrieved successfully"
         )
-    except GeneNotFoundError as e:
+    except GeneNotFoundError:
         logger.error(f"Gene not found: {locus_tag}")
         raise_not_found_error(
-            f"Gene with identifier '{locus_tag}' not found",
-            error_code="GENE_NOT_FOUND"
+            f"Gene with identifier '{locus_tag}' not found", error_code="GENE_NOT_FOUND"
         )
     except ServiceError as e:
         logger.error(f"Service error: {e}")
@@ -74,11 +70,7 @@
         "Search for essentiality data across genes with optional filters. "
         "Supports identifier-based search and discovery mode (filter-only queries)."
     ),
-<<<<<<< HEAD
-=======
     auth=RoleBasedJWTAuth(required_roles=[APIRoles.ESSENTIALITY]),
-    include_in_schema=False,
->>>>>>> 978501e9
 )
 @wrap_success_response
 async def search_essentiality(
@@ -89,26 +81,28 @@
     try:
         locus_tags = split_comma_param(query.locus_tags) if query.locus_tags else []
         uniprot_ids = split_comma_param(query.uniprot_ids) if query.uniprot_ids else []
-        
+
         has_identifiers = locus_tags or uniprot_ids
-        has_filters = any([
-            query.essentiality_call,
-            query.experimental_condition,
-            query.min_tas_in_locus,
-            query.min_tas_hit,
-            query.element
-        ])
-        
+        has_filters = any(
+            [
+                query.essentiality_call,
+                query.experimental_condition,
+                query.min_tas_in_locus,
+                query.min_tas_hit,
+                query.element,
+            ]
+        )
+
         if not has_identifiers and not has_filters:
             raise_validation_error(
                 "At least one search criterion must be provided: "
                 "locus_tags, uniprot_ids, or filter parameters"
             )
-        
+
         total_identifiers = len(locus_tags) + len(uniprot_ids)
         if total_identifiers > 1000:
             raise_validation_error("Maximum 1000 total identifiers allowed per search request")
-        
+
         results = await essentiality_service.search_with_filters(
             locus_tags=locus_tags,
             uniprot_ids=uniprot_ids,
@@ -118,11 +112,10 @@
             min_tas_hit=query.min_tas_hit,
             element=query.element,
         )
-        
+
         return create_success_response(
-            data=results,
-            message=f"Found {len(results)} genes with essentiality data"
+            data=results, message=f"Found {len(results)} genes with essentiality data"
         )
     except ServiceError as e:
         logger.error(f"Service error in essentiality search: {e}")
-        raise_internal_server_error(f"Failed to search essentiality data: {str(e)}")
+        raise_internal_server_error(f"Failed to search essentiality data: {str(e)}")