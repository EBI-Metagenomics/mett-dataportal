"""
API endpoints for operon queries.

This module provides REST API endpoints for querying operon information,
finding operons containing specific genes, and analyzing operon composition.
"""

import logging
from typing import Optional
from ninja import Router, Query
from ninja.errors import HttpError

from dataportal.api.core import gene_router
from dataportal.authentication import APIRoles, RoleBasedJWTAuth
from dataportal.services.interactions.operon_service import OperonService
from dataportal.schema.response_schemas import (
    SuccessResponseSchema,
    create_success_response,
    ErrorCode,
)
from dataportal.utils.errors import (
    raise_not_found_error,
    raise_internal_server_error,
)
from dataportal.utils.exceptions import ServiceError
from dataportal.utils.response_wrappers import wrap_success_response

logger = logging.getLogger(__name__)

ROUTER_OPERONS = "Operons"
operon_router = Router(tags=[ROUTER_OPERONS])

# Initialize service
operon_service = OperonService()


# ---- API Endpoints ----


@gene_router.get(
    "/{locus_tag}/operons",
    response=SuccessResponseSchema,
    summary="Get operons containing a gene",
    description="Get all operons that contain a specific gene",
<<<<<<< HEAD
=======
    auth=RoleBasedJWTAuth(required_roles=[APIRoles.OPERONS]),
    include_in_schema=False,
>>>>>>> 978501e9
)
@wrap_success_response
async def get_gene_operons(
    request,
    locus_tag: str,
    species_acronym: Optional[str] = Query(None, description="Filter by species"),
):
    """Get all operons containing a specific gene."""
    try:
        operons = await operon_service.get_operons_by_gene(
            locus_tag=locus_tag, species_acronym=species_acronym
        )

        return create_success_response(
            data=operons, message=f"Found {len(operons)} operons containing gene {locus_tag}"
        )
    except ServiceError as e:
        logger.error(f"Service error: {e}")
        raise_internal_server_error(f"Failed to get operons: {str(e)}")
    except Exception as e:
        logger.error(f"Unexpected error: {e}")
        raise_internal_server_error("Internal server error")


@operon_router.get(
    "/search",
    response=SuccessResponseSchema,
    summary="Search operons with filters",
    description="Search for operons with various filters and pagination",
<<<<<<< HEAD
=======
    auth=RoleBasedJWTAuth(required_roles=[APIRoles.OPERONS]),
    include_in_schema=False,
>>>>>>> 978501e9
)
@wrap_success_response
async def search_operons(
    request,
    locus_tag: Optional[str] = Query(
        None, description="Filter by gene (operons containing this gene)"
    ),
    operon_id: Optional[str] = Query(None, description="Filter by operon ID"),
    species_acronym: Optional[str] = Query(None, description="Filter by species"),
    isolate_name: Optional[str] = Query(None, description="Filter by isolate"),
    has_tss: Optional[bool] = Query(None, description="Filter by presence of TSS"),
    has_terminator: Optional[bool] = Query(None, description="Filter by presence of terminator"),
    min_gene_count: Optional[int] = Query(None, ge=2, description="Minimum number of genes"),
    page: int = Query(1, ge=1, description="Page number"),
    per_page: int = Query(20, ge=1, le=10000, description="Results per page"),
):
    """Search operons with filters."""
    try:
        results = await operon_service.search_operons(
            locus_tag=locus_tag,
            operon_id=operon_id,
            species_acronym=species_acronym,
            isolate_name=isolate_name,
            has_tss=has_tss,
            has_terminator=has_terminator,
            min_gene_count=min_gene_count,
            page=page,
            per_page=per_page,
        )

        return create_success_response(data=results, message=f"Found {results['total']} operons")
    except ServiceError as e:
        logger.error(f"Service error in operon search: {e}")
        raise_internal_server_error(f"Failed to search operons: {str(e)}")
    except Exception as e:
        logger.error(f"Unexpected error: {e}")
        raise_internal_server_error("Internal server error")


@operon_router.get(
    "/statistics",
    response=SuccessResponseSchema,
    summary="Get operon statistics",
    description="Get statistics about operons in the dataset",
    auth=RoleBasedJWTAuth(required_roles=[APIRoles.OPERONS]),
    include_in_schema=False,
)
@wrap_success_response
async def get_operon_statistics(
    request,
    species_acronym: Optional[str] = Query(None, description="Filter by species"),
):
    """Get statistics about operons."""
    try:
        stats = await operon_service.get_operon_statistics(species_acronym=species_acronym)

        return create_success_response(
            data=stats, message="Operon statistics retrieved successfully"
        )
    except ServiceError as e:
        logger.error(f"Service error: {e}")
        raise_internal_server_error(f"Failed to get statistics: {str(e)}")
    except Exception as e:
        logger.error(f"Unexpected error: {e}")
        raise_internal_server_error("Internal server error")


@operon_router.get(
    "/{operon_id}",
    response=SuccessResponseSchema,
    summary="Get operon by ID",
    description="Get detailed information about a specific operon",
<<<<<<< HEAD
=======
    auth=RoleBasedJWTAuth(required_roles=[APIRoles.OPERONS]),
    include_in_schema=False,
>>>>>>> 978501e9
)
@wrap_success_response
async def get_operon_by_id(
    request,
    operon_id: str,
):
    """Get operon by ID."""
    try:
        operon = await operon_service.get_by_id(operon_id)

        if operon is None:
            raise_not_found_error(
                message=f"Operon {operon_id} not found",
                error_code=ErrorCode.OPERON_NOT_FOUND,
            )

        return create_success_response(
            data=operon, message=f"Operon {operon_id} retrieved successfully"
        )
    except HttpError:
        raise
    except ServiceError as e:
        logger.error(f"Service error: {e}")
        raise_internal_server_error(f"Failed to get operon: {str(e)}")
    except Exception as e:
        logger.error(f"Unexpected error: {e}")
        raise_internal_server_error("Internal server error")<|MERGE_RESOLUTION|>--- conflicted
+++ resolved
@@ -42,11 +42,7 @@
     response=SuccessResponseSchema,
     summary="Get operons containing a gene",
     description="Get all operons that contain a specific gene",
-<<<<<<< HEAD
-=======
     auth=RoleBasedJWTAuth(required_roles=[APIRoles.OPERONS]),
-    include_in_schema=False,
->>>>>>> 978501e9
 )
 @wrap_success_response
 async def get_gene_operons(
@@ -76,11 +72,7 @@
     response=SuccessResponseSchema,
     summary="Search operons with filters",
     description="Search for operons with various filters and pagination",
-<<<<<<< HEAD
-=======
     auth=RoleBasedJWTAuth(required_roles=[APIRoles.OPERONS]),
-    include_in_schema=False,
->>>>>>> 978501e9
 )
 @wrap_success_response
 async def search_operons(
@@ -153,11 +145,7 @@
     response=SuccessResponseSchema,
     summary="Get operon by ID",
     description="Get detailed information about a specific operon",
-<<<<<<< HEAD
-=======
     auth=RoleBasedJWTAuth(required_roles=[APIRoles.OPERONS]),
-    include_in_schema=False,
->>>>>>> 978501e9
 )
 @wrap_success_response
 async def get_operon_by_id(
