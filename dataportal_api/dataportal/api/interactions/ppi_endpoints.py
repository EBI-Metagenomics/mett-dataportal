import logging

from ninja import Router, Query

from dataportal.authentication import RoleBasedJWTAuth, APIRoles
from dataportal.schema.interactions.ppi_schemas import (
    PPISearchQuerySchema,
    PPISearchResponseSchema,
    PPINetworkResponseSchema,
    PPINetworkPropertiesResponseSchema,
    PPINeighborhoodResponseSchema,
    PPIAllNeighborsResponseSchema,
    PPINeighborhoodQuerySchema,
    PPINeighborsQuerySchema,
    PPINetworkQuerySchema,
    PPINetworkPropertiesQuerySchema,
    PPIScoreTypesResponseSchema,
)
from dataportal.schema.response_schemas import create_success_response, ErrorCode
from dataportal.services.interactions.ppi_service import PPIService
from dataportal.utils.exceptions import ServiceError
from dataportal.utils.errors import (
    raise_not_found_error,
    raise_validation_error,
    raise_internal_server_error,
)
from dataportal.utils.response_wrappers import wrap_paginated_response, wrap_success_response

logger = logging.getLogger(__name__)

ROUTER_PPI = "Protein-Protein Interactions"
ppi_router = Router(tags=[ROUTER_PPI])

# Initialize service
ppi_service = PPIService()


@ppi_router.get(
    "/scores/available",
    response=PPIScoreTypesResponseSchema,
    summary="Get available score types",
<<<<<<< HEAD
    description="Get list of available score types for PPI filtering"
=======
    description="Get list of available score types for PPI filtering",
    auth=RoleBasedJWTAuth(required_roles=[APIRoles.PPI]),
    include_in_schema=False,
>>>>>>> 978501e9
)
@wrap_success_response
async def get_available_score_types(request):
    """Get list of available score types for PPI filtering."""
    try:
        score_types = [
            "ds_score",
            "comelt_score",
            "perturbation_score",
            "abundance_score",
            "melt_score",
            "secondary_score",
            "bayesian_score",
            "string_score",
            "operon_score",
            "ecocyc_score",
            "tt_score",
        ]

        return create_success_response(
            data={"score_types": score_types},
            message="Available score types retrieved successfully",
        )
    except Exception as e:
        logger.error(f"Unexpected error: {e}")
        raise_internal_server_error("Internal server error")


@ppi_router.get(
    "/interactions",
    response=PPISearchResponseSchema,
    summary="Search protein-protein interactions",
<<<<<<< HEAD
    description="Search for protein-protein interactions with various filtering options. Can search by protein_id (UniProt ID) or locus_tag."
=======
    description="Search for protein-protein interactions with various filtering options. Can search by protein_id (UniProt ID) or locus_tag.",
    auth=RoleBasedJWTAuth(required_roles=[APIRoles.PPI]),
    include_in_schema=False,
>>>>>>> 978501e9
)
@wrap_paginated_response
async def search_ppi_interactions(request, query: PPISearchQuerySchema = Query(...)):
    """Search for PPI interactions based on query parameters."""
    # Enhanced validation: ensure at least one search parameter is provided
    has_search_criteria = any(
        [
            query.protein_id,
            query.locus_tag,
            query.species_acronym,
            query.isolate_name,
            query.score_type,
            query.has_xlms,
            query.has_string,
            query.has_operon,
            query.has_ecocyc,
        ]
    )

    if not has_search_criteria:
        raise_validation_error(
            "At least one search parameter must be provided. Use protein_id or locus_tag for specific protein searches, or species_acronym for species-wide searches."
        )

    try:
        result = await ppi_service.search_interactions(query)
        return result
    except ServiceError as e:
        logger.error(f"Service error: {e}")
        raise_internal_server_error(f"Failed to search PPI interactions: {str(e)}")
    except Exception as e:
        logger.error(f"Unexpected error: {e}")
        raise_internal_server_error("Internal server error")


@ppi_router.get(
    "/neighborhood",
    response=PPINeighborhoodResponseSchema,
    summary="Get protein neighborhood",
    description="Get neighborhood data for a specific protein. Can search by protein_id (UniProt ID) or locus_tag.",
    auth=RoleBasedJWTAuth(required_roles=[APIRoles.PPI]),
    include_in_schema=False,
)
@wrap_success_response
async def get_protein_neighborhood(request, query: PPINeighborhoodQuerySchema = Query(...)):
    """Get neighborhood data for a specific protein by protein_id or locus_tag."""
    # Validation: exactly one of protein_id or locus_tag must be provided
    if not query.protein_id and not query.locus_tag:
        raise_validation_error("Either 'protein_id' or 'locus_tag' must be provided")
    if query.protein_id and query.locus_tag:
        raise_validation_error("Only one of 'protein_id' or 'locus_tag' can be provided, not both")

    # Resolve locus_tag to protein_id if needed
    actual_protein_id = query.protein_id
    if query.locus_tag:
        try:
            actual_protein_id = await ppi_service.resolve_locus_tag_to_protein_id(
                locus_tag=query.locus_tag, species_acronym=query.species_acronym
            )
            logger.info(
                f"Resolved locus tag '{query.locus_tag}' to protein_id '{actual_protein_id}'"
            )
        except ServiceError as e:
            logger.error(f"Locus tag resolution error: {e}")
            raise_not_found_error(
                message=str(e),
                error_code=ErrorCode.GENE_NOT_FOUND,
            )

    try:
        neighborhood = await ppi_service.get_protein_neighborhood(
            protein_id=actual_protein_id, n=query.n, species_acronym=query.species_acronym
        )

        search_identifier = query.locus_tag if query.locus_tag else actual_protein_id
        return create_success_response(
            data=neighborhood,
            message=f"Neighborhood data for {search_identifier} retrieved successfully",
        )
    except ServiceError as e:
        logger.error(f"Service error: {e}")
        raise_internal_server_error(f"Failed to get protein neighborhood: {str(e)}")
    except Exception as e:
        logger.error(f"Unexpected error: {e}")
        raise_internal_server_error("Internal server error")


@ppi_router.get(
    "/neighbors",
    response=PPIAllNeighborsResponseSchema,
    summary="Get all protein neighbors (raw data)",
<<<<<<< HEAD
    description="Get all neighbors for a specific protein without algorithm processing. Returns raw interaction data for custom analysis in Jupyter notebooks. Can search by protein_id (UniProt ID) or locus_tag."
=======
    description="Get all neighbors for a specific protein without algorithm processing. Returns raw interaction data for custom analysis in Jupyter notebooks. Can search by protein_id (UniProt ID) or locus_tag.",
    auth=RoleBasedJWTAuth(required_roles=[APIRoles.PPI]),
    include_in_schema=False,
>>>>>>> 978501e9
)
@wrap_success_response
async def get_all_protein_neighbors(request, query: PPINeighborsQuerySchema = Query(...)):
    """Get all neighbors for a specific protein without algorithm processing."""
    # Validation: exactly one of protein_id or locus_tag must be provided
    if not query.protein_id and not query.locus_tag:
        raise_validation_error("Either 'protein_id' or 'locus_tag' must be provided")
    if query.protein_id and query.locus_tag:
        raise_validation_error("Only one of 'protein_id' or 'locus_tag' can be provided, not both")

    # Resolve locus_tag to protein_id if needed
    actual_protein_id = query.protein_id
    if query.locus_tag:
        try:
            actual_protein_id = await ppi_service.resolve_locus_tag_to_protein_id(
                locus_tag=query.locus_tag, species_acronym=query.species_acronym
            )
            logger.info(
                f"Resolved locus tag '{query.locus_tag}' to protein_id '{actual_protein_id}'"
            )
        except ServiceError as e:
            logger.error(f"Locus tag resolution error: {e}")
            raise_not_found_error(
                message=str(e),
                error_code=ErrorCode.GENE_NOT_FOUND,
            )

    try:
        neighbors_data = await ppi_service.get_all_protein_neighbors(
            protein_id=actual_protein_id, species_acronym=query.species_acronym
        )

        search_identifier = query.locus_tag if query.locus_tag else actual_protein_id
        return create_success_response(
            data=neighbors_data,
            message=f"All neighbors for {search_identifier} retrieved successfully",
        )
    except ServiceError as e:
        logger.error(f"Service error: {e}")
        raise_internal_server_error(f"Failed to get all protein neighbors: {str(e)}")
    except Exception as e:
        logger.error(f"Unexpected error: {e}")
        raise_internal_server_error("Internal server error")


@ppi_router.get(
    "/network/{score_type}",
    response=PPINetworkResponseSchema,
    summary="Get PPI network data",
<<<<<<< HEAD
    description="Get network data for a specific score type and threshold"
=======
    description="Get network data for a specific score type and threshold",
    auth=RoleBasedJWTAuth(required_roles=[APIRoles.PPI]),
    include_in_schema=False,
>>>>>>> 978501e9
)
@wrap_success_response
async def get_ppi_network(request, score_type: str, query: PPINetworkQuerySchema = Query(...)):
    """Get PPI network data for a specific score type and threshold."""
    try:
        network_data = await ppi_service.get_network_data(
            score_type=score_type,
            score_threshold=query.score_threshold,
            species_acronym=query.species_acronym,
        )

        # Include properties if requested
        if query.include_properties:
            properties = await ppi_service.get_network_properties(
                score_type=score_type,
                score_threshold=query.score_threshold,
                species_acronym=query.species_acronym,
            )
            network_data.properties = properties

        return create_success_response(
            data=network_data,
            message=f"Network data for {score_type} (threshold: {query.score_threshold}) retrieved successfully",
        )
    except ServiceError as e:
        logger.error(f"Service error: {e}")
        raise_internal_server_error(f"Failed to get network data: {str(e)}")
    except Exception as e:
        logger.error(f"Unexpected error: {e}")
        raise_internal_server_error("Internal server error")


@ppi_router.get(
    "/network-properties",
    response=PPINetworkPropertiesResponseSchema,
    summary="Get PPI network properties",
<<<<<<< HEAD
    description="Get network properties (nodes, edges, density, clustering) for a specific score type and threshold"
=======
    description="Get network properties (nodes, edges, density, clustering) for a specific score type and threshold",
    auth=RoleBasedJWTAuth(required_roles=[APIRoles.PPI]),
    include_in_schema=False,
>>>>>>> 978501e9
)
@wrap_success_response
async def get_ppi_network_properties(request, query: PPINetworkPropertiesQuerySchema = Query(...)):
    """Get PPI network properties for a specific score type and threshold."""
    try:
        properties = await ppi_service.get_network_properties(
            score_type=query.score_type,
            score_threshold=query.score_threshold,
            species_acronym=query.species_acronym,
        )

        return create_success_response(
            data=properties,
            message=f"Network properties for {query.score_type} (threshold: {query.score_threshold}) retrieved successfully",
        )
    except ServiceError as e:
        logger.error(f"Service error: {e}")
        raise_internal_server_error(f"Failed to get network properties: {str(e)}")
    except Exception as e:
        logger.error(f"Unexpected error: {e}")
        raise_internal_server_error("Internal server error")<|MERGE_RESOLUTION|>--- conflicted
+++ resolved
@@ -39,13 +39,8 @@
     "/scores/available",
     response=PPIScoreTypesResponseSchema,
     summary="Get available score types",
-<<<<<<< HEAD
-    description="Get list of available score types for PPI filtering"
-=======
     description="Get list of available score types for PPI filtering",
     auth=RoleBasedJWTAuth(required_roles=[APIRoles.PPI]),
-    include_in_schema=False,
->>>>>>> 978501e9
 )
 @wrap_success_response
 async def get_available_score_types(request):
@@ -78,13 +73,8 @@
     "/interactions",
     response=PPISearchResponseSchema,
     summary="Search protein-protein interactions",
-<<<<<<< HEAD
-    description="Search for protein-protein interactions with various filtering options. Can search by protein_id (UniProt ID) or locus_tag."
-=======
     description="Search for protein-protein interactions with various filtering options. Can search by protein_id (UniProt ID) or locus_tag.",
     auth=RoleBasedJWTAuth(required_roles=[APIRoles.PPI]),
-    include_in_schema=False,
->>>>>>> 978501e9
 )
 @wrap_paginated_response
 async def search_ppi_interactions(request, query: PPISearchQuerySchema = Query(...)):
@@ -176,13 +166,8 @@
     "/neighbors",
     response=PPIAllNeighborsResponseSchema,
     summary="Get all protein neighbors (raw data)",
-<<<<<<< HEAD
-    description="Get all neighbors for a specific protein without algorithm processing. Returns raw interaction data for custom analysis in Jupyter notebooks. Can search by protein_id (UniProt ID) or locus_tag."
-=======
     description="Get all neighbors for a specific protein without algorithm processing. Returns raw interaction data for custom analysis in Jupyter notebooks. Can search by protein_id (UniProt ID) or locus_tag.",
     auth=RoleBasedJWTAuth(required_roles=[APIRoles.PPI]),
-    include_in_schema=False,
->>>>>>> 978501e9
 )
 @wrap_success_response
 async def get_all_protein_neighbors(request, query: PPINeighborsQuerySchema = Query(...)):
@@ -232,13 +217,8 @@
     "/network/{score_type}",
     response=PPINetworkResponseSchema,
     summary="Get PPI network data",
-<<<<<<< HEAD
-    description="Get network data for a specific score type and threshold"
-=======
     description="Get network data for a specific score type and threshold",
     auth=RoleBasedJWTAuth(required_roles=[APIRoles.PPI]),
-    include_in_schema=False,
->>>>>>> 978501e9
 )
 @wrap_success_response
 async def get_ppi_network(request, score_type: str, query: PPINetworkQuerySchema = Query(...)):
@@ -275,13 +255,8 @@
     "/network-properties",
     response=PPINetworkPropertiesResponseSchema,
     summary="Get PPI network properties",
-<<<<<<< HEAD
-    description="Get network properties (nodes, edges, density, clustering) for a specific score type and threshold"
-=======
     description="Get network properties (nodes, edges, density, clustering) for a specific score type and threshold",
     auth=RoleBasedJWTAuth(required_roles=[APIRoles.PPI]),
-    include_in_schema=False,
->>>>>>> 978501e9
 )
 @wrap_success_response
 async def get_ppi_network_properties(request, query: PPINetworkPropertiesQuerySchema = Query(...)):
